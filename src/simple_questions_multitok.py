import os
import sys
import json
import argparse
import torch
from torch.nn.parallel import DistributedDataParallel as DDP

ROOT_DIR = os.path.dirname(os.path.dirname(os.path.abspath(__file__)))
sys.path.append(ROOT_DIR)
os.system('pip install tiktoken fairscale fire blobfile')

from src.simple_questions import (
    setup,
    parse_args as base_parse_args,
    create_optimizer_and_scheduler,
    save_config,
    _load_llm_model,
    _load_spectra_model,
    print_detailed_memory,
    get_model_path
)
from nn.llm_multi import MultimodalLlamaModelMultiTokens
from nn.train import LLMTrainer
from data.dataset_interpert import create_stellar_dataloaders
from data.dataset_comparative import create_comparative_dataloaders
from data.transforms import GeneralSpectrumPreprocessor, ToTensor, Compose
import numpy as np
import torch.distributed as dist


def parse_args():
    """Parse command line arguments with mode support"""
    parser = argparse.ArgumentParser(description='Train Multimodal Stellar Model (Multi Tokens)')
    
    # Add mode argument
    parser.add_argument('--mode', type=str, choices=['single_star', 'two_star', 'combined'], 
                       default='combined', help='Training mode: single_star, two_star, or combined')
    
    # Add switch epoch argument for combined mode
    parser.add_argument('--switch_epoch', type=int, default=7,
                       help='Epoch to switch from single_star to two_star in combined mode')
    
    # Add comparative dataset path for two-star mode
    parser.add_argument('--comparative_json_file', type=str, 
                       default='/data/TalkingLatents/data/dataset/comparative_dataset.json',
                       help='Path to comparative questions JSON file (used in two_star mode)')
    
    # Get base arguments
    args = base_parse_args()
    
    # Parse mode-specific arguments
    remaining_args = sys.argv[1:]
    mode_args = parser.parse_known_args(remaining_args)[0]
    
    # Add mode-specific arguments to base args
    args.mode = mode_args.mode
    args.comparative_json_file = mode_args.comparative_json_file
    args.switch_epoch = mode_args.switch_epoch
    
    return args


def create_datasets_and_loaders(args, device):
    """Create datasets and dataloaders with mode support"""
    
    spectral_features = None
    if args.features_file and os.path.exists(args.features_file):
        print(f"Loading spectral features from {args.features_file}")
        spectral_features = np.load(args.features_file)
        print(f"Spectral features shape: {spectral_features.shape}")
    else:
        print("No spectral features file provided or file not found. Will use raw spectra on-the-fly.")
    
    model_path, tokenizer_path = get_model_path(args)
    transf = Compose([GeneralSpectrumPreprocessor(rv_norm=True), ToTensor()])
    
    # Create cache directory for split consistency
    cache_dir_base = os.path.join(args.output_dir, 'cache')
    rank = dist.get_rank() if dist.is_initialized() else 0
    cache_dir = cache_dir_base if rank == 0 else f"{cache_dir_base}_r{rank}"
    os.makedirs(cache_dir, exist_ok=True)
    
    if args.mode == "two_star":
        print(f"Creating two-star comparative datasets from {args.comparative_json_file}...")
        
        train_loader, val_loader, test_loader = create_comparative_dataloaders(
            json_file=args.comparative_json_file,
            features_array=spectral_features,
            batch_size=args.batch_size,
            train_ratio=args.train_ratio,
            val_ratio=args.val_ratio,
            test_ratio=args.test_ratio,
            random_state=args.random_seed,
            num_workers=args.num_workers,
            cache_dir=cache_dir,
            tokenizer_path=tokenizer_path,
            max_length=args.max_seq_length,
            num_stellar_features=args.num_spectral_features,
        )
        
    elif args.mode == "combined":
        print(f"Creating combined datasets - single_star from {args.json_file} and two_star from {args.comparative_json_file}...")
        print(f"Will switch from single_star to two_star at epoch {args.switch_epoch}")
        
        # Create both single-star and two-star dataloaders
        print("Creating single-star dataloaders...")
        single_train_loader, single_val_loader, single_test_loader = create_stellar_dataloaders(
            json_file=args.json_file,
            features_array=spectral_features,
            spectral_transforms=transf,
            train_ratio=args.train_ratio,
            val_ratio=args.val_ratio,
            test_ratio=args.test_ratio,
            random_state=args.random_seed,
            num_spectral_features=args.num_spectral_features,
            cache_dir=cache_dir + "_single",
            tokenizer_path=tokenizer_path,  
            max_length=args.max_seq_length,
            batch_size=args.batch_size,
            num_workers=args.num_workers,
        )
        
        print("Creating two-star dataloaders...")
        two_train_loader, two_val_loader, two_test_loader = create_comparative_dataloaders(
            json_file=args.comparative_json_file,
            features_array=spectral_features,
            batch_size=args.batch_size,
            train_ratio=args.train_ratio,
            val_ratio=args.val_ratio,
            test_ratio=args.test_ratio,
            random_state=args.random_seed,
            num_workers=args.num_workers,
            cache_dir=cache_dir + "_two",
            tokenizer_path=tokenizer_path,
            max_length=args.max_seq_length,
            num_stellar_features=args.num_spectral_features,
        )
        
        # Return combined dataloaders - start with single_star
        train_loader = {'single_star': single_train_loader, 'two_star': two_train_loader}
        val_loader = {'single_star': single_val_loader, 'two_star': two_val_loader}
        test_loader = {'single_star': single_test_loader, 'two_star': two_test_loader}
        
    else:
        print(f"Creating single-star datasets from {args.json_file}...")

        train_loader, val_loader, test_loader = create_stellar_dataloaders(
            json_file=args.json_file,
            features_array=spectral_features,
            spectral_transforms=transf,
            train_ratio=args.train_ratio,
            val_ratio=args.val_ratio,
            test_ratio=args.test_ratio,
            random_state=args.random_seed,
            num_spectral_features=args.num_spectral_features,
            cache_dir=cache_dir,
            tokenizer_path=tokenizer_path,  
            max_length=args.max_seq_length,
            batch_size=args.batch_size,
            num_workers=args.num_workers,
        )

    return train_loader, val_loader, test_loader


class DummyTopologyModel(torch.nn.Module):
    """Small stand-in model for local smoke tests."""

    def __init__(self, vocab_size: int = 32000, embed_dim: int = 256,
                 latent_dim: int = 512, physics_dim: int = 0):
        super().__init__()
        self.embedding = torch.nn.Embedding(vocab_size, embed_dim)
        self.position = torch.nn.Parameter(torch.zeros(512, embed_dim))
        torch.nn.init.normal_(self.position, mean=0.0, std=0.02)
        self.token_ff = torch.nn.Linear(embed_dim, embed_dim)
        self.output_proj = torch.nn.Linear(embed_dim, vocab_size)
        self.text_to_latent = torch.nn.Linear(embed_dim, latent_dim)
        self.physics_dim = physics_dim
        if physics_dim > 0:
            self.latent_to_physics = torch.nn.Linear(latent_dim, physics_dim)
        else:
            self.latent_to_physics = None
        self.latent_dim = latent_dim
        self.vocab_size = vocab_size

    def forward(self, input_ids: torch.Tensor, input_spectra: torch.Tensor,
                special_token_positions: torch.Tensor, start_pos: int = 0,
                question_start_indices=None, answer_start_indices=None,
                neighbor_latents=None, neighbor_mask=None):
        batch, seq = input_ids.shape
        device = input_ids.device
        emb = self.embedding(input_ids)
        pos = self.position[:seq].unsqueeze(0)
        emb = emb + pos
        hidden = torch.tanh(self.token_ff(emb))
        logits = self.output_proj(hidden)

        spectra = input_spectra.reshape(batch, -1).float()
        latent_target = spectra
        latent_recon = latent_target

        pooled = hidden.mean(dim=1)
        pred_latent = self.text_to_latent(pooled)

        physics_pred = None
        if self.latent_to_physics is not None:
            physics_pred = self.latent_to_physics(pred_latent)

        neighbor_logits = None
        if neighbor_latents is not None and neighbor_latents.numel() > 0:
            neighbor_vec = neighbor_latents.reshape(batch, neighbor_latents.size(1), -1).to(pred_latent.dtype)
            neighbor_logits = torch.matmul(neighbor_vec, pred_latent.unsqueeze(-1)).squeeze(-1)

        return {
            "logits": logits,
            "h": hidden,
            "latent_recon_from_tokens": latent_recon,
            "latent_target": latent_target,
            "pred_latent_from_text": pred_latent,
            "physics_pred": physics_pred,
            "neighbor_logits": neighbor_logits,
            "neighbor_mask": neighbor_mask,
        }

    @torch.no_grad()
    def generate_response_from_batch(self, batch_data: dict, batch_idx: int = 0,
                                     tokenizer=None, **kwargs):
        input_text = batch_data.get('input_texts', [''])[batch_idx]
        target_text = batch_data.get('target_texts', [''])[batch_idx]
        return 'dummy-response', input_text, target_text, []


def build_model_multitok(args, device):
    if getattr(args, 'use_dummy_llm', False):
        print("Using dummy topology model for local testing")
        physics_dim = len(getattr(args, 'physics_keys', []) or [])
        dummy = DummyTopologyModel(
            vocab_size=32000,
            embed_dim=getattr(args, 'hidden_dim', 256),
            latent_dim=args.spectral_embedding_dim,
            physics_dim=physics_dim,
        ).to(device)
        return dummy

    print("Loading LLM model...")
    llm = _load_llm_model(args)
    if args.llm_precision == 'fp16':
        llm.half(); print("✓ LLM weights cast to float16")
    elif args.llm_precision == 'bf16' and torch.cuda.is_bf16_supported():
        llm.to(dtype=torch.bfloat16); print("✓ LLM weights cast to bfloat16")
    llm = llm.to(device)

    fm = None if args.features_file else _load_spectra_model()
    if fm is not None:
        fm = fm.to(device)

    model = MultimodalLlamaModelMultiTokens(
        base_model=llm,
        fm_model=fm,
        latent_dim=args.spectral_embedding_dim,
        hidden_dim=args.hidden_dim,
        num_spectral_features=args.num_spectral_features,
<<<<<<< HEAD
        physics_dim=len(getattr(args, 'physics_keys', []) or []),
=======
        mode=args.mode,
>>>>>>> 2f4def48
    ).to(device)
    # Keep projector in float32 for numeric stability with GradScaler
    # (base model runs in fp16/bf16; features are cast to projector dtype inside model)
    return model


def main():
    args = parse_args()
    # allow override from env for quick tests
    date = __import__('datetime').datetime.now().strftime('%Y-%m-%d-%H-%M')
    args.output_dir = os.path.join(args.output_dir, date)
    os.makedirs(args.output_dir, exist_ok=True)

    local_rank, world_size, _ = setup()
    torch.manual_seed(args.random_seed)
    if torch.cuda.is_available():
        torch.cuda.manual_seed_all(args.random_seed)

    if torch.cuda.is_available():
        runtime_device = torch.device('cuda', local_rank)
    else:
        runtime_device = torch.device('cpu')

    print("Creating datasets and dataloaders...")
    train_loader, val_loader, test_loader = create_datasets_and_loaders(args, local_rank)
    
    # Handle tokenizer extraction for combined mode
    if args.mode == "combined":
        tokenizer = train_loader['single_star'].dataset.tokenizer
    else:
        tokenizer = train_loader.dataset.tokenizer

    print("Creating multitoken multimodal model...")
    model = build_model_multitok(args, runtime_device)

    print(f"Model mode after creation: {model.mode}")
    if hasattr(model, 'module'):
        print(f"Model.module mode: {model.module.mode}")

    # Freeze large submodules BEFORE wrapping with DDP so the reducer
    # only tracks truly trainable parameters (avoids unused-grad errors).
    base = model
    if isinstance(base, DDP):
        base = base.module
    if hasattr(base, 'base_model') and base.base_model is not None:
        for p in base.base_model.parameters():
            p.requires_grad = False
        print("✓ Frozen base LLaMA parameters")
    if hasattr(base, 'fm_model') and base.fm_model is not None:
        for p in base.fm_model.parameters():
            p.requires_grad = False
        print("✓ Frozen spectral FM parameters")
    print_detailed_memory()

    if world_size > 1 and torch.cuda.is_available():
        print(f"Wrapping with DDP (world_size={world_size})")
        # All large modules are frozen; but LoRA may be applied later and
        # not participate immediately. Use find_unused_parameters=True to
        # avoid reducer errors in early epochs.
        model = DDP(
            model,
            device_ids=[local_rank],
            find_unused_parameters=True,
            broadcast_buffers=False,
            bucket_cap_mb=25,
            gradient_as_bucket_view=True,
        )
    else:
        print("Single process - no DDP")

    print("Creating optimizer and scheduler...")
    optimizer, scheduler, scaler = create_optimizer_and_scheduler(model, args, train_loader)

    print("Creating trainer (tuned LoRA config)...")
    # Load tuned LoRA config (attention-only by default)
    tuned_cfg_path = os.path.join(ROOT_DIR, 'src', 'llm_config_tuned.json')
    if os.path.isfile(tuned_cfg_path):
        with open(tuned_cfg_path, 'r') as f:
            tuned_cfg = json.load(f)
        lora_params = tuned_cfg.get('lora_params', {})
    else:
        # Fallback to base config if tuned not found
        base_cfg_path = os.path.join(ROOT_DIR, 'src', 'llm_config.json')
        with open(base_cfg_path, 'r') as f:
            base_cfg = json.load(f)
        lora_params = base_cfg.get('lora_params', {})

    # Handle dataloader for trainer initialization
    if args.mode == "combined":
        # Start with single_star mode
        initial_train_loader = train_loader['single_star']
        initial_val_loader = val_loader['single_star']
        initial_mode = "single_star"
    else:
        initial_train_loader = train_loader
        initial_val_loader = val_loader
        initial_mode = args.mode

    trainer = LLMTrainer(
        model=model,
        optimizer=optimizer,
        criterion=torch.nn.CrossEntropyLoss(),
<<<<<<< HEAD
        train_dataloader=train_loader,
        val_dataloader=val_loader,
        device=runtime_device,
=======
        train_dataloader=initial_train_loader,
        val_dataloader=initial_val_loader,
        device=local_rank,
>>>>>>> 2f4def48
        world_size=world_size,
        output_dim=1,
        scheduler=None,
        max_iter=args.max_iter,
        log_path=args.output_dir,
        exp_name=args.exp_name,
        lora_params=lora_params,
        scaler=scaler,
        use_amp=args.use_amp,
        max_grad_norm=args.max_grad_norm,
<<<<<<< HEAD
        # Optional auxiliary invertibility loss weight (default 0 if arg missing)
        lambda_feat=getattr(args, 'lambda_feat', 0.0),
        lambda_text=getattr(args, 'lambda_text', 0.0),
        lambda_retrieval=getattr(args, 'lambda_retrieval', 0.0),
        lambda_physics=getattr(args, 'lambda_physics', 0.0),
=======
        mode=initial_mode,
>>>>>>> 2f4def48
    )
    
    # Store combined mode information in trainer for mode switching
    if args.mode == "combined":
        trainer.combined_mode = True
        trainer.switch_epoch = args.switch_epoch
        trainer.single_star_loaders = {'train': train_loader['single_star'], 'val': val_loader['single_star']}
        trainer.two_star_loaders = {'train': train_loader['two_star'], 'val': val_loader['two_star']}
        trainer.original_mode = args.mode
    else:
        trainer.combined_mode = False
    trainer.scheduler = scheduler
    trainer.tokenizer = tokenizer

    if local_rank == 0:
        save_config(args, args.output_dir)

    if args.train:
        trainer.evaluate_validation_samples(local_rank, 0)
        _ = trainer.fit(
            num_epochs=args.num_epochs,
            device=local_rank,
            early_stopping=args.early_stopping,
            best='loss'
        )


if __name__ == '__main__':
    print("="*80)
    print("MULTIMODAL STELLAR MODEL TRAINING (Multi spectral tokens)")
    print("Supports both single-star and two-star comparative modes")
    print("="*80)
    main()<|MERGE_RESOLUTION|>--- conflicted
+++ resolved
@@ -260,11 +260,7 @@
         latent_dim=args.spectral_embedding_dim,
         hidden_dim=args.hidden_dim,
         num_spectral_features=args.num_spectral_features,
-<<<<<<< HEAD
         physics_dim=len(getattr(args, 'physics_keys', []) or []),
-=======
-        mode=args.mode,
->>>>>>> 2f4def48
     ).to(device)
     # Keep projector in float32 for numeric stability with GradScaler
     # (base model runs in fp16/bf16; features are cast to projector dtype inside model)
@@ -367,15 +363,9 @@
         model=model,
         optimizer=optimizer,
         criterion=torch.nn.CrossEntropyLoss(),
-<<<<<<< HEAD
         train_dataloader=train_loader,
         val_dataloader=val_loader,
         device=runtime_device,
-=======
-        train_dataloader=initial_train_loader,
-        val_dataloader=initial_val_loader,
-        device=local_rank,
->>>>>>> 2f4def48
         world_size=world_size,
         output_dim=1,
         scheduler=None,
@@ -386,15 +376,11 @@
         scaler=scaler,
         use_amp=args.use_amp,
         max_grad_norm=args.max_grad_norm,
-<<<<<<< HEAD
         # Optional auxiliary invertibility loss weight (default 0 if arg missing)
         lambda_feat=getattr(args, 'lambda_feat', 0.0),
         lambda_text=getattr(args, 'lambda_text', 0.0),
         lambda_retrieval=getattr(args, 'lambda_retrieval', 0.0),
         lambda_physics=getattr(args, 'lambda_physics', 0.0),
-=======
-        mode=initial_mode,
->>>>>>> 2f4def48
     )
     
     # Store combined mode information in trainer for mode switching
